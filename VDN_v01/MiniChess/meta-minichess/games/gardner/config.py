--- conflicted
+++ resolved
@@ -15,18 +15,6 @@
 # ────────────────────────────────────────────────────────────────────────────
 
 # ---------- Hyper‑parametri globali ----------
-<<<<<<< HEAD
-num_cycles        = 150          # cicli self‑play + training
-arena_games       = 10         # partite deterministiche per l'arena
-games_per_cycle   = 10          # partite self‑play per ciclo
-max_buffer_size   = 10000      # massimo numero di transizioni nel buffer
-iterations_MCTS   = 100         # simulazioni MCTS per mossa
-
-learning_rate   = 1e-4
-weight_decay    = 1e-4
-batch_size      = 64
-num_epochs      = 4
-=======
 num_cycles        = 22          # cicli self‑play + training
 arena_games       = 50         # partite deterministiche per l'arena
 games_per_cycle   = 100          # partite self‑play per ciclo
@@ -37,7 +25,6 @@
 weight_decay    = 5e-4
 batch_size      = 256
 num_epochs      = 5
->>>>>>> 6e4ae0eb
 
 DEVICE = "cuda" if torch.cuda.is_available() else "cpu"
 
